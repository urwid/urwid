#!/usr/bin/python
# -*- coding: utf-8 -*-
#
# Urwid graphics widgets
#    Copyright (C) 2004-2007  Ian Ward
#
#    This library is free software; you can redistribute it and/or
#    modify it under the terms of the GNU Lesser General Public
#    License as published by the Free Software Foundation; either
#    version 2.1 of the License, or (at your option) any later version.
#
#    This library is distributed in the hope that it will be useful,
#    but WITHOUT ANY WARRANTY; without even the implied warranty of
#    MERCHANTABILITY or FITNESS FOR A PARTICULAR PURPOSE.  See the GNU
#    Lesser General Public License for more details.
#
#    You should have received a copy of the GNU Lesser General Public
#    License along with this library; if not, write to the Free Software
#    Foundation, Inc., 59 Temple Place, Suite 330, Boston, MA  02111-1307  USA
#
# Urwid web site: http://excess.org/urwid/

from urwid.util import decompose_tagmarkup, get_encoding_mode
from urwid.canvas import CompositeCanvas, CanvasJoin, TextCanvas, CanvasCombine
from urwid.widget import WidgetMeta, BoxWidget, FlowWidget, FixedWidget, \
    nocache_widget_render, nocache_widget_render_instance, fixed_size, \
    WidgetWrap, Divider, SolidFill, Text
from urwid.container import Pile, Columns
from urwid.display_common import AttrSpec
from urwid.decoration import WidgetDecoration, AttrWrap

class BigText(FixedWidget):
    def __init__(self, markup, font):
        """
        markup -- same as Text widget markup
        font -- instance of a Font class
        """
        self.set_font(font)
        self.set_text(markup)
    
    def set_text(self, markup):
        self.text, self.attrib = decompose_tagmarkup(markup)
        self._invalidate()
    
    def get_text(self):
        """
        Returns (text, attributes).
        """
        return self.text, self.attrib
    
    def set_font(self, font):
        self.font = font
        self._invalidate()
    
    def pack(self, size=None, focus=False):
        rows = self.font.height
        cols = 0
        for c in self.text:
            cols += self.font.char_width(c)
        return cols, rows
    
    def render(self, size, focus=False):
        fixed_size(size) # complain if parameter is wrong
        a = None
        ai = ak = 0
        o = []
        rows = self.font.height
        attrib = self.attrib+[(None,len(self.text))]
        for ch in self.text:
            if not ak:
                a, ak = attrib[ai]
                ai += 1
            ak -= 1
            width = self.font.char_width(ch)
            if not width: 
                # ignore invalid characters
                continue
            c = self.font.render(ch)
            if a is not None:
                c = CompositeCanvas(c)
                c.fill_attr(a)
            o.append((c, None, False, width))
        if o:
            canv = CanvasJoin(o)
        else:
            canv = TextCanvas([""]*rows, maxcol=0, 
                check_width=False)
            canv = CompositeCanvas(canv)
        canv.set_depends([])
        return canv
        

class LineBox(WidgetDecoration, WidgetWrap):
    ACS_HLINE = utf8decode("─")
    ACS_VLINE = utf8decode("│")

    ACS_ULCORNER = utf8decode("┌")
    ACS_URCORNER = utf8decode("┐")
    ACS_LLCORNER = utf8decode("└")
    ACS_LRCORNER = utf8decode("┘")

    def __init__(self, original_widget, title="",
                 tlcorner=None, tline=None, lline=None,
                 trcorner=None, blcorner=None, rline=None,
                 bline=None, brcorner=None):
        """
        Draw a line around original_widget.

        Use 'title' to set an initial title text with will be centered
        on top of the box.

        You can also override the widgets used for the lines/corners:
            tline: top line
            bline: bottom line
            lline: left line
            rline: right line
            tlcorner: top left corner
            trcorner: top right corner
            blcorner: bottom left corner
            brcorner: bottom right corner
        """
        self.title_widget = Text(self.format_title(title))

        def use_attr( a, t ):
            if a is not None:
<<<<<<< HEAD
                t = AttrWrap(t, a)
            return t
            
        tline = use_attr( tline, Divider(u"─"))
        bline = use_attr( bline, Divider(u"─"))
        lline = use_attr( lline, SolidFill(u"│"))
        rline = use_attr( rline, SolidFill(u"│"))
        tlcorner = use_attr( tlcorner, Text(u"┌"))
        trcorner = use_attr( trcorner, Text(u"┐"))
        blcorner = use_attr( blcorner, Text(u"└"))
        brcorner = use_attr( brcorner, Text(u"┘"))
=======
                return a
            else:
                return t

        self.tline_widget = Columns([
            Divider(self.ACS_HLINE),
            ('flow', self.title_widget),
            Divider(self.ACS_HLINE),
        ])

        tline = use_attr( tline, self.tline_widget)
        bline = use_attr( bline, Divider(self.ACS_HLINE))
        lline = use_attr( lline, SolidFill(self.ACS_VLINE))
        rline = use_attr( rline, SolidFill(self.ACS_VLINE))
        tlcorner = use_attr( tlcorner, Text(self.ACS_ULCORNER))
        trcorner = use_attr( trcorner, Text(self.ACS_URCORNER))
        blcorner = use_attr( blcorner, Text(self.ACS_LLCORNER))
        brcorner = use_attr( brcorner, Text(self.ACS_LRCORNER))
>>>>>>> f518709c
        top = Columns([ ('fixed', 1, tlcorner),
            tline, ('fixed', 1, trcorner) ])
        middle = Columns( [('fixed', 1, lline),
            original_widget, ('fixed', 1, rline)], box_columns = [0,2],
            focus_column = 1)
        bottom = Columns([ ('fixed', 1, blcorner),
            bline, ('fixed', 1, brcorner) ])
        pile = Pile([('flow',top),middle,('flow',bottom)],
            focus_item = 1)

        WidgetDecoration.__init__(self, original_widget)
        WidgetWrap.__init__(self, pile)

    def format_title(self, text):
        if len(text) > 0:
            return " %s " % text
        else:
            return ""

    def set_title(self, text):
        self.title_widget.set_text(self.format_title(text))
        self.tline_widget._invalidate()

class BarGraphMeta(WidgetMeta):
    """
    Detect subclass get_data() method and dynamic change to
    get_data() method and disable caching in these cases.

    This is for backwards compatibility only, new programs
    should use set_data() instead of overriding get_data().
    """
    def __init__(cls, name, bases, d):
        super(BarGraphMeta, cls).__init__(name, bases, d)

        if "get_data" in d:
            cls.render = nocache_widget_render(cls)
            cls._get_data = cls.get_data
        cls.get_data = property(
            lambda self: self._get_data,
            nocache_bargraph_get_data)

def nocache_bargraph_get_data(self, get_data_fn):
    """
    Disable caching on this bargraph because get_data_fn needs
    to be polled to get the latest data.
    """
    self.render = nocache_widget_render_instance(self)
    self._get_data = get_data_fn

class BarGraphError(Exception):
    pass

class BarGraph(BoxWidget):
    __metaclass__ = BarGraphMeta
    ignore_focus = True

    eighths = u" ▁▂▃▄▅▆▇"
    hlines =  u"_⎺⎻─⎼⎽"
    
    def __init__(self, attlist, hatt=None, satt=None):
        """
        Create a bar graph with the passed display characteristics.
        see set_segment_attributes for a description of the parameters.
        """
        
        self.set_segment_attributes( attlist, hatt, satt )
        self.set_data([], 1, None)
        self.set_bar_width(None)
        
    def set_segment_attributes(self, attlist, hatt=None, satt=None ):
        """
        attlist -- list containing attribute or (attribute, character)
            tuple for background, first segment, and optionally
            following segments. ie. len(attlist) == num segments+1
            character defaults to ' ' if not specified.
        hatt -- list containing attributes for horizontal lines. First 
            lement is for lines on background, second is for lines
                   on first segment, third is for lines on second segment
            etc..
        satt -- dictionary containing attributes for smoothed 
            transitions of bars in UTF-8 display mode. The values
            are in the form:
                (fg,bg) : attr
            fg and bg are integers where 0 is the graph background,
            1 is the first segment, 2 is the second, ...  
            fg > bg in all values.  attr is an attribute with a 
            foreground corresponding to fg and a background 
            corresponding to bg.
            
        If satt is not None and the bar graph is being displayed in
        a terminal using the UTF-8 encoding then the character cell
        that is shared between the segments specified will be smoothed
        with using the UTF-8 vertical eighth characters.
        
        eg: set_segment_attributes( ['no', ('unsure',"?"), 'yes'] )
        will use the attribute 'no' for the background (the area from
        the top of the graph to the top of the bar), question marks 
        with the attribute 'unsure' will be used for the topmost 
        segment of the bar, and the attribute 'yes' will be used for
        the bottom segment of the bar.
        """
        self.attr = []
        self.char = []
        if len(attlist) < 2:
            raise BarGraphError, "attlist must include at least background and seg1: %r" % (attlist,)
        assert len(attlist) >= 2, 'must at least specify bg and fg!'
        for a in attlist:
            if type(a)!=tuple:
                self.attr.append(a)
                self.char.append(' ')
            else:
                attr, ch = a
                self.attr.append(attr)
                self.char.append(ch)

        self.hatt = []
        if hatt is None:
            hatt = [self.attr[0]]
        elif type(hatt)!=list:
            hatt = [hatt]
        self.hatt = hatt
        
        if satt is None:
            satt = {}
        for i in satt.items():
            try:
                (fg,bg), attr = i
            except ValueError:
                raise BarGraphError, "satt not in (fg,bg:attr) form: %r"%(i,)
            if type(fg) != int or fg >= len(attlist):
                raise BarGraphError, "fg not valid integer: %r"%(fg,)
            if type(bg) != int or bg >= len(attlist):
                raise BarGraphError, "bg not valid integer: %r"%(fg,)
            if fg<=bg:
                raise BarGraphError, "fg (%s) not > bg (%s)" %(fg,bg)
        self.satt = satt
            
            
        
    
    def set_data(self, bardata, top, hlines=None):
        """
        Store bar data, bargraph top and horizontal line positions.
        
        bardata -- a list of bar values.
        top -- maximum value for segments within bardata
        hlines -- None or a bar value marking horizontal line positions

        bar values are [ segment1, segment2, ... ] lists where top is 
        the maximal value corresponding to the top of the bar graph and
        segment1, segment2, ... are the values for the top of each 
        segment of this bar.  Simple bar graphs will only have one
        segment in each bar value.

        Eg: if top is 100 and there is a bar value of [ 80, 30 ] then
        the top of this bar will be at 80% of full height of the graph
        and it will have a second segment that starts at 30%.
        """
        if hlines is not None:
            hlines = hlines[:] # shallow copy
            hlines.sort()
        self.data = bardata, top, hlines
        self._invalidate()
    
    def _get_data(self, size):
        """
        Return (bardata, top, hlines)
        
        This function is called by render to retrieve the data for
        the graph. It may be overloaded to create a dynamic bar graph.
        
        This implementation will truncate the bardata list returned 
        if not all bars will fit within maxcol.
        """
        (maxcol, maxrow) = size
        bardata, top, hlines = self.data
        widths = self.calculate_bar_widths((maxcol,maxrow),bardata)
        
        if len(bardata) > len(widths):
            return bardata[:len(widths)], top, hlines

        return bardata, top, hlines
    
    def set_bar_width(self, width):
        """
        Set a preferred bar width for calculate_bar_widths to use.

        width -- width of bar or None for automatic width adjustment
        """
        assert width is None or width > 0
        self.bar_width = width
        self._invalidate()
    
    def calculate_bar_widths(self, size, bardata):
        """
        Return a list of bar widths, one for each bar in data.
        
        If self.bar_width is None this implementation will stretch 
        the bars across the available space specified by maxcol.
        """
        (maxcol, maxrow) = size
        
        if self.bar_width is not None:
            return [self.bar_width] * min(
                len(bardata), maxcol/self.bar_width )
        
        if len(bardata) >= maxcol:
            return [1] * maxcol
        
        widths = []
        grow = maxcol
        remain = len(bardata)
        for row in bardata:
            w = int(float(grow) / remain + 0.5)
            widths.append(w)
            grow -= w
            remain -= 1
        return widths
        

    def selectable(self):
        """
        Return False.
        """
        return False
    
    def use_smoothed(self):
        return self.satt and get_encoding_mode()=="utf8"
        
    def calculate_display(self, size):
        """
        Calculate display data.
        """
        (maxcol, maxrow) = size
        bardata, top, hlines = self.get_data( (maxcol, maxrow) )
        widths = self.calculate_bar_widths( (maxcol, maxrow), bardata )

        if self.use_smoothed():
            disp = calculate_bargraph_display(bardata, top, widths,
                maxrow * 8 )
            disp = self.smooth_display( disp )
    
        else:
            disp = calculate_bargraph_display(bardata, top, widths,
                maxrow )

        if hlines:
            disp = self.hlines_display( disp, top, hlines, maxrow )
        
        return disp

    def hlines_display(self, disp, top, hlines, maxrow ):
        """
        Add hlines to display structure represented as bar_type tuple
        values:
        (bg, 0-5)
        bg is the segment that has the hline on it
        0-5 is the hline graphic to use where 0 is a regular underscore
        and 1-5 are the UTF-8 horizontal scan line characters.
        """
        if self.use_smoothed():
            shiftr = 0
            r = [    (0.2, 1),
                (0.4, 2),
                (0.6, 3),
                (0.8, 4),
                (1.0, 5),]
        else:
            shiftr = 0.5
            r = [    (1.0, 0), ]

        # reverse the hlines to match screen ordering
        rhl = []
        for h in hlines:
            rh = float(top-h) * maxrow / top - shiftr
            if rh < 0:
                continue
            rhl.append(rh)
    
        # build a list of rows that will have hlines
        hrows = []
        last_i = -1
        for rh in rhl:
            i = int(rh)
            if i == last_i:
                continue
            f = rh-i
            for spl, chnum in r:
                if f < spl:
                    hrows.append( (i, chnum) )
                    break
            last_i = i

        # fill hlines into disp data
        def fill_row( row, chnum ):
            rout = []
            for bar_type, width in row:
                if (type(bar_type) == int and 
                        len(self.hatt) > bar_type ):
                    rout.append( ((bar_type, chnum), width))
                    continue
                rout.append( (bar_type, width))
            return rout
            
        o = []
        k = 0
        rnum = 0
        for y_count, row in disp:
            if k >= len(hrows):
                o.append( (y_count, row) )
                continue
            end_block = rnum + y_count
            while k < len(hrows) and hrows[k][0] < end_block:
                i, chnum = hrows[k]
                if i-rnum > 0:
                    o.append( (i-rnum, row) )
                o.append( (1, fill_row( row, chnum ) ) )
                rnum = i+1
                k += 1
            if rnum < end_block:
                o.append( (end_block-rnum, row) )
                rnum = end_block
        
        #assert 0, o
        return o

        
    def smooth_display(self, disp):
        """
        smooth (col, row*8) display into (col, row) display using
        UTF vertical eighth characters represented as bar_type
        tuple values:
        ( fg, bg, 1-7 )
        where fg is the lower segment, bg is the upper segment and
        1-7 is the vertical eighth character to use.
        """
        o = []
        r = 0 # row remainder
        def seg_combine( (bt1,w1), (bt2,w2) ):
            if (bt1,w1) == (bt2,w2):
                return (bt1,w1), None, None
            wmin = min(w1,w2)
            l1 = l2 = None
            if w1>w2:
                l1 = (bt1, w1-w2)
            elif w2>w1:
                l2 = (bt2, w2-w1)
            if type(bt1)==tuple:
                return (bt1,wmin), l1, l2
            if not self.satt.has_key( (bt2, bt1) ):
                if r<4:
                    return (bt2,wmin), l1, l2
                return (bt1,wmin), l1, l2
            return ((bt2, bt1, 8-r), wmin), l1, l2
                    
        def row_combine_last( count, row ):
            o_count, o_row = o[-1]
            row = row[:] # shallow copy, so we don't destroy orig.
            o_row = o_row[:]
            l = []
            while row:
                (bt, w), l1, l2 = seg_combine(
                    o_row.pop(0), row.pop(0) )
                if l and l[-1][0] == bt:
                    l[-1] = (bt, l[-1][1]+w)
                else:
                    l.append((bt, w))
                if l1:
                    o_row = [l1]+o_row
                if l2:
                    row = [l2]+row
            
            assert not o_row
            o[-1] = ( o_count + count, l )
            
        
        # regroup into actual rows (8 disp rows == 1 actual row)
        for y_count, row in disp:
            if r:
                count = min( 8-r, y_count )
                row_combine_last( count, row )
                y_count -= count
                r += count
                r = r % 8
                if not y_count:
                    continue
            assert r == 0
            # copy whole blocks
            if y_count > 7:
                o.append( (y_count/8*8 , row) )
                y_count = y_count %8
                if not y_count:
                    continue
            o.append( (y_count, row) )
            r = y_count
        return [(y/8, row) for (y,row) in o]
            
            
    def render(self, size, focus=False):
        """
        Render BarGraph.
        """
        (maxcol, maxrow) = size
        disp = self.calculate_display( (maxcol,maxrow) )
        
        combinelist = []
        for y_count, row in disp:
            l = []
            for bar_type, width in row:
                if type(bar_type) == tuple:
                    if len(bar_type) == 3:
                        # vertical eighths
                        fg,bg,k = bar_type
                        a = self.satt[(fg,bg)]
                        t = self.eighths[k] * width
                    else:
                        # horizontal lines
                        bg,k = bar_type
                        a = self.hatt[bg]
                        t = self.hlines[k] * width
                else:
                    a = self.attr[bar_type]
                    t = self.char[bar_type] * width
                l.append( (a, t) )
            c = Text(l).render( (maxcol,) )
            assert c.rows() == 1, "Invalid characters in BarGraph!"
            combinelist += [(c, None, False)] * y_count
            
        canv = CanvasCombine(combinelist)
        return canv



def calculate_bargraph_display( bardata, top, bar_widths, maxrow ):
    """
    Calculate a rendering of the bar graph described by data, bar_widths
    and height.
    
    bardata -- bar information with same structure as BarGraph.data
    top -- maximal value for bardata segments
    bar_widths -- list of integer column widths for each bar
    maxrow -- rows for display of bargraph
    
    Returns a structure as follows:
      [ ( y_count, [ ( bar_type, width), ... ] ), ... ]

    The outer tuples represent a set of identical rows. y_count is
    the number of rows in this set, the list contains the data to be
    displayed in the row repeated through the set.

    The inner tuple describes a run of width characters of bar_type.
    bar_type is an integer starting from 0 for the background, 1 for
    the 1st segment, 2 for the 2nd segment etc..

    This function should complete in approximately O(n+m) time, where
    n is the number of bars displayed and m is the number of rows.
    """

    assert len(bardata) == len(bar_widths)

    maxcol = sum(bar_widths)

    # build intermediate data structure
    rows = [None]*maxrow
    def add_segment( seg_num, col, row, width, rows=rows ):
        if rows[row]:
            last_seg, last_col, last_end = rows[row][-1]
            if last_end > col:
                if last_col >= col:
                    del rows[row][-1]
                else:
                    rows[row][-1] = ( last_seg, 
                        last_col, col)
            elif last_seg == seg_num and last_end == col:
                rows[row][-1] = ( last_seg, last_col, 
                    last_end+width)
                return
        elif rows[row] is None:
            rows[row] = []
        rows[row].append( (seg_num, col, col+width) )
    
    col = 0
    barnum = 0
    for bar in bardata:
        width = bar_widths[barnum]
        if width < 1:
            continue
        # loop through in reverse order
        tallest = maxrow
        segments = scale_bar_values( bar, top, maxrow )
        for k in range(len(bar)-1,-1,-1): 
            s = segments[k]
            
            if s >= maxrow: 
                continue
            if s < 0:
                s = 0
            if s < tallest:
                # add only properly-overlapped bars
                tallest = s
                add_segment( k+1, col, s, width )
        col += width
        barnum += 1
    
    #print repr(rows)
    # build rowsets data structure
    rowsets = []
    y_count = 0
    last = [(0,maxcol)]
    
    for r in rows:
        if r is None:
            y_count = y_count + 1
            continue
        if y_count:
            rowsets.append((y_count, last))
            y_count = 0
        
        i = 0 # index into "last"
        la, ln = last[i] # last attribute, last run length
        c = 0 # current column
        o = [] # output list to be added to rowsets
        for seg_num, start, end in r:
            while start > c+ln:
                o.append( (la, ln) )
                i += 1
                c += ln
                la, ln = last[i]
                
            if la == seg_num:
                # same attribute, can combine
                o.append( (la, end-c) )
            else:
                if start-c > 0:
                    o.append( (la, start-c) )
                o.append( (seg_num, end-start) )
            
            if end == maxcol:
                i = len(last)
                break
            
            # skip past old segments covered by new one
            while end >= c+ln:
                i += 1
                c += ln
                la, ln = last[i]

            if la != seg_num:
                ln = c+ln-end
                c = end
                continue
            
            # same attribute, can extend
            oa, on = o[-1]
            on += c+ln-end
            o[-1] = oa, on

            i += 1
            c += ln
            if c == maxcol:
                break
            assert i<len(last), repr((on, maxcol))
            la, ln = last[i]
    
        if i < len(last): 
            o += [(la,ln)]+last[i+1:]    
        last = o
        y_count += 1
    
    if y_count:
        rowsets.append((y_count, last))

    
    return rowsets
            

class GraphVScale(BoxWidget):
    def __init__(self, labels, top):
        """
        GraphVScale( [(label1 position, label1 markup),...], top )
        label position -- 0 < position < top for the y position
        label markup -- text markup for this label
        top -- top y position

        This widget is a vertical scale for the BarGraph widget that
        can correspond to the BarGraph's horizontal lines
        """
        self.set_scale( labels, top )
    
    def set_scale(self, labels, top):
        """
        set_scale( [(label1 position, label1 markup),...], top )
        label position -- 0 < position < top for the y position
        label markup -- text markup for this label
        top -- top y position
        """
        
        labels = labels[:] # shallow copy
        labels.sort()
        labels.reverse()
        self.pos = []
        self.txt = []
        for y, markup in labels:
            self.pos.append(y)
            self.txt.append( Text(markup) )
        self.top = top
        
    def selectable(self):
        """
        Return False.
        """
        return False
    
    def render(self, size, focus=False):
        """
        Render GraphVScale.
        """
        (maxcol, maxrow) = size
        pl = scale_bar_values( self.pos, self.top, maxrow )

        combinelist = []
        rows = 0
        for p, t in zip(pl, self.txt):
            p -= 1
            if p >= maxrow: break
            if p < rows: continue
            c = t.render((maxcol,))
            if p > rows:
                run = p-rows
                c = CompositeCanvas(c)
                c.pad_trim_top_bottom(run, 0)
            rows += c.rows()
            combinelist.append((c, None, False))
        c = CanvasCombine(combinelist)
        if maxrow - rows:
            c.pad_trim_top_bottom(0, maxrow - rows)
        return c
            
            
    
def scale_bar_values( bar, top, maxrow ):
    """
    Return a list of bar values aliased to integer values of maxrow.
    """
    return [maxrow - int(float(v) * maxrow / top + 0.5) for v in bar]


class ProgressBar( FlowWidget ):
    eighths = u" ▏▎▍▌▋▊▉"
    def __init__(self, normal, complete, current=0, done=100, satt=None):
        """
        normal -- attribute for uncomplete part of progress bar
        complete -- attribute for complete part of progress bar
        current -- current progress
        done -- progress amount at 100%
        satt -- attribute for smoothed part of bar where the foreground
            of satt corresponds to the normal part and the
            background corresponds to the complete part.  If satt
            is None then no smoothing will be done.
        """
        self.normal = normal
        self.complete = complete
        self.current = current
        self.done = done
        self.satt = satt
    
    def set_completion(self, current ):
        """
        current -- current progress
        """
        self.current = current
        self._invalidate()
    
    def rows(self, size, focus=False):
        """
        Return 1.
        """
        return 1

    def render(self, size, focus=False):
        """
        Render the progress bar.
        """
        (maxcol,) = size
        percent = int( self.current*100/self.done )
        if percent < 0: percent = 0
        if percent > 100: percent = 100
            
        txt=Text( str(percent)+" %", 'center', 'clip' )
        c = txt.render((maxcol,))

        cf = float( self.current ) * maxcol / self.done
        ccol = int( cf )
        cs = 0
        if self.satt is not None:
            cs = int((cf - ccol) * 8)
        if ccol < 0 or (ccol == 0 and cs == 0):
            c._attr = [[(self.normal,maxcol)]]
        elif ccol >= maxcol:
            c._attr = [[(self.complete,maxcol)]]
        elif cs and c._text[0][ccol] == " ":
            t = c._text[0]
            cenc = self.eighths[cs].encode("utf-8")
            c._text[0] = t[:ccol]+cenc+t[ccol+1:]
            a = []
            if ccol > 0:
                a.append( (self.complete, ccol) )
            a.append((self.satt,len(cenc)))
            if maxcol-ccol-1 > 0:
                a.append( (self.normal, maxcol-ccol-1) )
            c._attr = [a]
            c._cs = [[(None, len(c._text[0]))]]
        else:
            c._attr = [[(self.complete,ccol),
                (self.normal,maxcol-ccol)]]
        return c
    
class PythonLogo(FixedWidget):
    def __init__(self):
        """
        Create canvas containing an ASCII version of the Python
        Logo and store it.
        """
        blu = AttrSpec('light blue', 'default')
        yel = AttrSpec('yellow', 'default')
        width = 17
        self._canvas = Text([
            (blu, "     ______\n"),
            (blu, "   _|_o__  |"), (yel, "__\n"),
            (blu, "  |   _____|"), (yel, "  |\n"),
            (blu, "  |__|  "), (yel, "______|\n"),
            (yel, "     |____o_|")]).render((width,))

    def pack(self, size=None, focus=False):
        """
        Return the size from our pre-rendered canvas.
        """
        return self._canvas.cols(), self._canvas.rows()

    def render(self, size, focus=False):
        """
        Return the pre-rendered canvas.
        """
        fixed_size(size)
        return self._canvas


<|MERGE_RESOLUTION|>--- conflicted
+++ resolved
@@ -91,13 +91,13 @@
         
 
 class LineBox(WidgetDecoration, WidgetWrap):
-    ACS_HLINE = utf8decode("─")
-    ACS_VLINE = utf8decode("│")
-
-    ACS_ULCORNER = utf8decode("┌")
-    ACS_URCORNER = utf8decode("┐")
-    ACS_LLCORNER = utf8decode("└")
-    ACS_LRCORNER = utf8decode("┘")
+    ACS_HLINE = u"─"
+    ACS_VLINE = u"│"
+
+    ACS_ULCORNER = u"┌"
+    ACS_URCORNER = u"┐"
+    ACS_LLCORNER = u"└"
+    ACS_LRCORNER = u"┘"
 
     def __init__(self, original_widget, title="",
                  tlcorner=None, tline=None, lline=None,
@@ -123,20 +123,8 @@
 
         def use_attr( a, t ):
             if a is not None:
-<<<<<<< HEAD
                 t = AttrWrap(t, a)
-            return t
-            
-        tline = use_attr( tline, Divider(u"─"))
-        bline = use_attr( bline, Divider(u"─"))
-        lline = use_attr( lline, SolidFill(u"│"))
-        rline = use_attr( rline, SolidFill(u"│"))
-        tlcorner = use_attr( tlcorner, Text(u"┌"))
-        trcorner = use_attr( trcorner, Text(u"┐"))
-        blcorner = use_attr( blcorner, Text(u"└"))
-        brcorner = use_attr( brcorner, Text(u"┘"))
-=======
-                return a
+                return t
             else:
                 return t
 
@@ -154,7 +142,6 @@
         trcorner = use_attr( trcorner, Text(self.ACS_URCORNER))
         blcorner = use_attr( blcorner, Text(self.ACS_LLCORNER))
         brcorner = use_attr( brcorner, Text(self.ACS_LRCORNER))
->>>>>>> f518709c
         top = Columns([ ('fixed', 1, tlcorner),
             tline, ('fixed', 1, trcorner) ])
         middle = Columns( [('fixed', 1, lline),
