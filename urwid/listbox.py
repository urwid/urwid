--- conflicted
+++ resolved
@@ -236,13 +236,7 @@
             widgets to be displayed inside the list box
         :type body: ListWalker
         """
-<<<<<<< HEAD
-=======
-        if not isinstance(body, ListWalker):
-            raise ListBoxError, "ListBox needs a ListWalker object, e.g. SimpleListWalker (plain lists are not supported anymore)"
-
->>>>>>> 3a92020f
-        self.body = body
+        self._set_body(body)
         try:
             connect_signal(self._body, "modified", self._invalidate)
         except NameError:
@@ -1652,5 +1646,4 @@
         while True:
             yield pos
             w, pos = self._body.get_next(pos)
-            if not w: break
-
+            if not w: break