#!/usr/bin/python
#
# Urwid curses output wrapper.. the horror..
#    Copyright (C) 2004-2007  Ian Ward
#
#    This library is free software; you can redistribute it and/or
#    modify it under the terms of the GNU Lesser General Public
#    License as published by the Free Software Foundation; either
#    version 2.1 of the License, or (at your option) any later version.
#
#    This library is distributed in the hope that it will be useful,
#    but WITHOUT ANY WARRANTY; without even the implied warranty of
#    MERCHANTABILITY or FITNESS FOR A PARTICULAR PURPOSE.  See the GNU
#    Lesser General Public License for more details.
#
#    You should have received a copy of the GNU Lesser General Public
#    License along with this library; if not, write to the Free Software
#    Foundation, Inc., 59 Temple Place, Suite 330, Boston, MA  02111-1307  USA
#
# Urwid web site: http://excess.org/urwid/

"""
Curses-based UI implementation
"""

import sys
import curses
import _curses

from urwid import escape

from urwid.display_common import BaseScreen, RealTerminal, AttrSpec

KEY_RESIZE = 410 # curses.KEY_RESIZE (sometimes not defined)
KEY_MOUSE = 409 # curses.KEY_MOUSE

_curses_colours = {
    'default':        (-1,                    0),
    'black':          (curses.COLOR_BLACK,    0),
    'dark red':       (curses.COLOR_RED,      0),
    'dark green':     (curses.COLOR_GREEN,    0),
    'brown':          (curses.COLOR_YELLOW,   0),
    'dark blue':      (curses.COLOR_BLUE,     0),
    'dark magenta':   (curses.COLOR_MAGENTA,  0),
    'dark cyan':      (curses.COLOR_CYAN,     0),
    'light gray':     (curses.COLOR_WHITE,    0),
    'dark gray':      (curses.COLOR_BLACK,    1),
    'light red':      (curses.COLOR_RED,      1),
    'light green':    (curses.COLOR_GREEN,    1),
    'yellow':         (curses.COLOR_YELLOW,   1),
    'light blue':     (curses.COLOR_BLUE,     1),
    'light magenta':  (curses.COLOR_MAGENTA,  1),
    'light cyan':     (curses.COLOR_CYAN,     1),
    'white':          (curses.COLOR_WHITE,    1),
}


# replace control characters with ?'s
if bytes is str:
    # python 2
    _trans_table = "?"*32+"".join([chr(x) for x in range(32,256)])
else:
    # python 3
    _trans_table = b"?"*32+bytes(range(32,256))

assert isinstance(_trans_table, bytes)


class Screen(BaseScreen, RealTerminal):
    def __init__(self):
        super(Screen,self).__init__()
        self.curses_pairs = [
            (None,None), # Can't be sure what pair 0 will default to
        ]
        self.palette = {}
        self.has_color = False
        self.s = None
        self.cursor_state = None
        self._keyqueue = []
        self.prev_input_resize = 0
        self.set_input_timeouts()
        self.last_bstate = 0

        self.register_palette_entry(None, 'default','default')

    def get_input_descriptors(self):
        # XXX: Find a better solution for getting the file
        # descriptors, espeacially for GPM and the like.
        return [sys.stdin.fileno()]

    def set_mouse_tracking(self):
        """
        Enable mouse tracking.  
        
        After calling this function get_input will include mouse
        click events along with keystrokes.
        """
        rval = curses.mousemask( 0 
            | curses.BUTTON1_PRESSED | curses.BUTTON1_RELEASED
            | curses.BUTTON2_PRESSED | curses.BUTTON2_RELEASED
            | curses.BUTTON3_PRESSED | curses.BUTTON3_RELEASED
            | curses.BUTTON4_PRESSED | curses.BUTTON4_RELEASED
            | curses.BUTTON_SHIFT | curses.BUTTON_ALT
            | curses.BUTTON_CTRL )

    def start(self):
        """
        Initialize the screen and input mode.
        """
        assert self._started == False

        self.s = curses.initscr()
        self.has_color = curses.has_colors()
        if self.has_color:
            curses.start_color()
            if curses.COLORS < 8:
                # not colourful enough
                self.has_color = False
        if self.has_color:
            try:
                curses.use_default_colors()
                self.has_default_colors=True
            except _curses.error:
                self.has_default_colors=False
        self._setup_colour_pairs()
        curses.noecho()
        curses.meta(1)
        curses.halfdelay(10) # use set_input_timeouts to adjust
        self.s.keypad(0)
        
        if not self._signal_keys_set:
            self._old_signal_keys = self.tty_signal_keys()

        super(Screen, self).start()

    
    def stop(self):
        """
        Restore the screen.
        """
        if self._started == False:
            return
        curses.echo()
        self._curs_set(1)
        try:
            curses.endwin()
        except _curses.error:
            pass # don't block original error with curses error
        
        if self._old_signal_keys:
            self.tty_signal_keys(*self._old_signal_keys)

        super(Screen, self).stop()

    
    def run_wrapper(self,fn):
        """Call fn in fullscreen mode.  Return to normal on exit.
        
        This function should be called to wrap your main program loop.
        Exception tracebacks will be displayed in normal mode.
        """
    
        try:
            self.start()
            return fn()
        finally:
            self.stop()

    def _setup_colour_pairs(self):
        """
        Initialize all 63 color pairs based on the term:
        bg * 8 + 7 - fg
        So to get a color, we just need to use that term and get the right color
        pair number.
        """
        if not self.has_color:
            return

        for fg in xrange(8):
            for bg in xrange(8):
                # leave out white on black
                if fg == curses.COLOR_WHITE and \
                   bg == curses.COLOR_BLACK:
                    continue

                curses.init_pair(bg * 8 + 7 - fg, fg, bg)

    def _curs_set(self,x):
        if self.cursor_state== "fixed" or x == self.cursor_state: 
            return
        try:
            curses.curs_set(x)
            self.cursor_state = x
        except _curses.error:
            self.cursor_state = "fixed"

    
    def _clear(self):
        self.s.clear()
        self.s.refresh()
    
    
    def _getch(self, wait_tenths):
        if wait_tenths==0:
            return self._getch_nodelay()
        if wait_tenths is None:
            curses.cbreak()
        else:
            curses.halfdelay(wait_tenths)
        self.s.nodelay(0)
        return self.s.getch()
    
    def _getch_nodelay(self):
        self.s.nodelay(1)
        while 1:
            # this call fails sometimes, but seems to work when I try again
            try:
                curses.cbreak()
                break
            except _curses.error:
                pass
            
        return self.s.getch()

    def set_input_timeouts(self, max_wait=None, complete_wait=0.1, 
        resize_wait=0.1):
        """
        Set the get_input timeout values.  All values have a granularity
        of 0.1s, ie. any value between 0.15 and 0.05 will be treated as
        0.1 and any value less than 0.05 will be treated as 0.  The
        maximum timeout value for this module is 25.5 seconds.
    
        max_wait -- amount of time in seconds to wait for input when
            there is no input pending, wait forever if None
        complete_wait -- amount of time in seconds to wait when
            get_input detects an incomplete escape sequence at the
            end of the available input
        resize_wait -- amount of time in seconds to wait for more input
            after receiving two screen resize requests in a row to
            stop urwid from consuming 100% cpu during a gradual
            window resize operation
        """

        def convert_to_tenths( s ):
            if s is None:
                return None
            return int( (s+0.05)*10 )

        self.max_tenths = convert_to_tenths(max_wait)
        self.complete_tenths = convert_to_tenths(complete_wait)
        self.resize_tenths = convert_to_tenths(resize_wait)

    def get_input_nonblocking(self):
        self.s.timeout(0)
        keys, raw = self.get_input(raw_keys=True)
        self.s.timeout(-1)
        return (self.max_tenths, keys, raw)

    def get_input(self, raw_keys=False):
        """Return pending input as a list.

        raw_keys -- return raw keycodes as well as translated versions

        This function will immediately return all the input since the
        last time it was called.  If there is no input pending it will
        wait before returning an empty list.  The wait time may be
        configured with the set_input_timeouts function.

        If raw_keys is False (default) this function will return a list
        of keys pressed.  If raw_keys is True this function will return
        a ( keys pressed, raw keycodes ) tuple instead.
        
        Examples of keys returned
        -------------------------
        ASCII printable characters:  " ", "a", "0", "A", "-", "/" 
        ASCII control characters:  "tab", "enter"
        Escape sequences:  "up", "page up", "home", "insert", "f1"
        Key combinations:  "shift f1", "meta a", "ctrl b"
        Window events:  "window resize"
        
        When a narrow encoding is not enabled
        "Extended ASCII" characters:  "\\xa1", "\\xb2", "\\xfe"

        When a wide encoding is enabled
        Double-byte characters:  "\\xa1\\xea", "\\xb2\\xd4"

        When utf8 encoding is enabled
        Unicode characters: u"\\u00a5", u'\\u253c"

        Examples of mouse events returned
        ---------------------------------
        Mouse button press: ('mouse press', 1, 15, 13), 
                            ('meta mouse press', 2, 17, 23)
        Mouse button release: ('mouse release', 0, 18, 13),
                              ('ctrl mouse release', 0, 17, 23)
        """
        assert self._started
        
        keys, raw = self._get_input( self.max_tenths )
        
        # Avoid pegging CPU at 100% when slowly resizing, and work
        # around a bug with some braindead curses implementations that 
        # return "no key" between "window resize" commands 
        if keys==['window resize'] and self.prev_input_resize:
            while True:
                keys, raw2 = self._get_input(self.resize_tenths)
                raw += raw2
                if not keys:
                    keys, raw2 = self._get_input( 
                        self.resize_tenths)
                    raw += raw2
                if keys!=['window resize']:
                    break
            if keys[-1:]!=['window resize']:
                keys.append('window resize')

                
        if keys==['window resize']:
            self.prev_input_resize = 2
        elif self.prev_input_resize == 2 and not keys:
            self.prev_input_resize = 1
        else:
            self.prev_input_resize = 0
        
        if raw_keys:
            return keys, raw
        return keys
        
        
    def _get_input(self, wait_tenths):
        # this works around a strange curses bug with window resizing 
        # not being reported correctly with repeated calls to this
        # function without a doupdate call in between
        curses.doupdate() 
        
        key = self._getch(wait_tenths)
        resize = False
        raw = []
        keys = []
        
        while key >= 0:
            raw.append(key)
            if key==KEY_RESIZE: 
                resize = True
            elif key==KEY_MOUSE:
                keys += self._encode_mouse_event()
            else:
                keys.append(key)
            key = self._getch_nodelay()

        processed = []
        
        try:
            while keys:
                run, keys = escape.process_keyqueue(keys, True)
                processed += run
        except escape.MoreInputRequired:
            key = self._getch(self.complete_tenths)
            while key >= 0:
                raw.append(key)
                if key==KEY_RESIZE: 
                    resize = True
                elif key==KEY_MOUSE:
                    keys += self._encode_mouse_event()
                else:
                    keys.append(key)
                key = self._getch_nodelay()
            while keys:
                run, keys = escape.process_keyqueue(keys, False)
                processed += run

        if resize:
            processed.append('window resize')

        return processed, raw
        
        
    def _encode_mouse_event(self):
        # convert to escape sequence
        last = next = self.last_bstate
        (id,x,y,z,bstate) = curses.getmouse()
        
        mod = 0
        if bstate & curses.BUTTON_SHIFT:    mod |= 4
        if bstate & curses.BUTTON_ALT:        mod |= 8
        if bstate & curses.BUTTON_CTRL:        mod |= 16
        
        l = []
        def append_button( b ):
            b |= mod
            l.extend([ 27, ord('['), ord('M'), b+32, x+33, y+33 ])
        
        if bstate & curses.BUTTON1_PRESSED and last & 1 == 0:
            append_button( 0 )
            next |= 1
        if bstate & curses.BUTTON2_PRESSED and last & 2 == 0:
            append_button( 1 )
            next |= 2
        if bstate & curses.BUTTON3_PRESSED and last & 4 == 0:
            append_button( 2 )
            next |= 4
        if bstate & curses.BUTTON4_PRESSED and last & 8 == 0:
            append_button( 64 )
            next |= 8
        if bstate & curses.BUTTON1_RELEASED and last & 1:
            append_button( 0 + escape.MOUSE_RELEASE_FLAG )
            next &= ~ 1
        if bstate & curses.BUTTON2_RELEASED and last & 2:
            append_button( 1 + escape.MOUSE_RELEASE_FLAG )
            next &= ~ 2
        if bstate & curses.BUTTON3_RELEASED and last & 4:
            append_button( 2 + escape.MOUSE_RELEASE_FLAG )
            next &= ~ 4
        if bstate & curses.BUTTON4_RELEASED and last & 8:
            append_button( 64 + escape.MOUSE_RELEASE_FLAG )
            next &= ~ 8
        
        self.last_bstate = next
        return l
            

    def _dbg_instr(self): # messy input string (intended for debugging)
        curses.echo()
        self.s.nodelay(0)
        curses.halfdelay(100)
        str = self.s.getstr()
        curses.noecho()
        return str
        
    def _dbg_out(self,str): # messy output function (intended for debugging)
        self.s.clrtoeol()
        self.s.addstr(str)
        self.s.refresh()
        self._curs_set(1)
        
    def _dbg_query(self,question): # messy query (intended for debugging)
        self._dbg_out(question)
        return self._dbg_instr()
    
    def _dbg_refresh(self):
        self.s.refresh()



    def get_cols_rows(self):
        """Return the terminal dimensions (num columns, num rows)."""
        rows,cols = self.s.getmaxyx()
        return cols,rows
        

    def _setattr(self, a):
        if a is None:
            self.s.attrset(0)
            return
        elif not isinstance(a, AttrSpec):
            p = self._palette.get(a, (AttrSpec('default', 'default'),))
            a = p[0]

        if self.has_color:
            if a.foreground_basic:
                if a.foreground_number >= 8:
                    fg = a.foreground_number - 8
                else:
                    fg = a.foreground_number
            else:
                fg = 7

            if a.background_basic:
                bg = a.background_number
            else:
                bg = 0

            attr = curses.color_pair(bg * 8 + 7 - fg)
        else:
            attr = 0

        if a.bold:
            attr |= curses.A_BOLD
        if a.standout:
            attr |= curses.A_STANDOUT
        if a.underline:
            attr |= curses.A_UNDERLINE
        if a.blink:
            attr |= curses.A_BLINK

        self.s.attrset(attr)

    def draw_screen(self, (cols, rows), r ):
        """Paint screen with rendered canvas."""
        assert self._started
        
        assert r.rows() == rows, "canvas size and passed size don't match"
        y = -1
        for row in r.content():
            y += 1
            try:
                self.s.move( y, 0 )
            except _curses.error:
                # terminal shrunk? 
                # move failed so stop rendering.
                return
            
            first = True
            lasta = None
            nr = 0
            for a, cs, seg in row:
<<<<<<< HEAD
                seg = seg.translate( _trans_table )
                assert isinstance(seg, bytes)
=======
                if cs != 'U':
                    seg = seg.translate( _trans_table )

>>>>>>> 17d61c37
                if first or lasta != a:
                    self._setattr(a)
                    lasta = a
                try:
                    if cs in ("0", "U"):
                        for i in range(len(seg)):
                            self.s.addch( 0x400000 +
                                ord(seg[i]) )
                    else:
                        assert cs is None
                        if str is bytes:
                            self.s.addstr( seg )
                        else:
                            assert isinstance(seg, bytes)
                            self.s.addstr( seg.decode('utf-8') )
                except _curses.error:
                    # it's ok to get out of the
                    # screen on the lower right
                    if (y == rows-1 and nr == len(row)-1):
                        pass
                    else:
                        # perhaps screen size changed
                        # quietly abort.
                        return
                nr += 1
        if r.cursor is not None:
            x,y = r.cursor
            self._curs_set(1)
            try:
                self.s.move(y,x)
            except _curses.error:
                pass
        else:
            self._curs_set(0)
            self.s.move(0,0)
        
        self.s.refresh()
        self.keep_cache_alive_link = r


    def clear(self):
        """
        Force the screen to be completely repainted on the next
        call to draw_screen().
        """
        self.s.clear()




class _test:
    def __init__(self):
        self.ui = Screen()
        self.l = _curses_colours.keys()
        self.l.sort()
        for c in self.l:
            self.ui.register_palette( [
                (c+" on black", c, 'black', 'underline'),
                (c+" on dark blue",c, 'dark blue', 'bold'),
                (c+" on light gray",c,'light gray', 'standout'),
                ])
        self.ui.run_wrapper(self.run)
        
    def run(self):
        class FakeRender: pass
        r = FakeRender()
        text = ["  has_color = "+repr(self.ui.has_color),""]
        attr = [[],[]]
        r.coords = {}
        r.cursor = None
        
        for c in self.l:
            t = ""
            a = []
            for p in c+" on black",c+" on dark blue",c+" on light gray":
                
                a.append((p,27))
                t=t+ (p+27*" ")[:27]
            text.append( t )
            attr.append( a )

        text += ["","return values from get_input(): (q exits)", ""]
        attr += [[],[],[]]
        cols,rows = self.ui.get_cols_rows()
        keys = None
        while keys!=['q']:
            r.text=([t.ljust(cols) for t in text]+[""]*rows)[:rows]
            r.attr=(attr+[[]]*rows) [:rows]
            self.ui.draw_screen((cols,rows),r)
            keys, raw = self.ui.get_input( raw_keys = True )
            if 'window resize' in keys:
                cols, rows = self.ui.get_cols_rows()
            if not keys:
                continue
            t = ""
            a = []
            for k in keys:
                if type(k) == unicode: k = k.encode("utf-8")
                t += "'"+k + "' "
                a += [(None,1), ('yellow on dark blue',len(k)),
                    (None,2)]
            
            text.append(t + ": "+ repr(raw))
            attr.append(a)
            text = text[-rows:]
            attr = attr[-rows:]
                
                


if '__main__'==__name__:
    _test()<|MERGE_RESOLUTION|>--- conflicted
+++ resolved
@@ -56,14 +56,7 @@
 
 
 # replace control characters with ?'s
-if bytes is str:
-    # python 2
-    _trans_table = "?"*32+"".join([chr(x) for x in range(32,256)])
-else:
-    # python 3
-    _trans_table = b"?"*32+bytes(range(32,256))
-
-assert isinstance(_trans_table, bytes)
+_trans_table = "?"*32+"".join([chr(x) for x in range(32,256)])
 
 
 class Screen(BaseScreen, RealTerminal):
@@ -490,6 +483,7 @@
         assert self._started
         
         assert r.rows() == rows, "canvas size and passed size don't match"
+    
         y = -1
         for row in r.content():
             y += 1
@@ -504,14 +498,10 @@
             lasta = None
             nr = 0
             for a, cs, seg in row:
-<<<<<<< HEAD
-                seg = seg.translate( _trans_table )
-                assert isinstance(seg, bytes)
-=======
                 if cs != 'U':
                     seg = seg.translate( _trans_table )
-
->>>>>>> 17d61c37
+                    assert isinstance(seg, bytes)
+
                 if first or lasta != a:
                     self._setattr(a)
                     lasta = a
