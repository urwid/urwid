#!/usr/bin/python
#
# Urwid curses output wrapper.. the horror..
#    Copyright (C) 2004-2011  Ian Ward
#
#    This library is free software; you can redistribute it and/or
#    modify it under the terms of the GNU Lesser General Public
#    License as published by the Free Software Foundation; either
#    version 2.1 of the License, or (at your option) any later version.
#
#    This library is distributed in the hope that it will be useful,
#    but WITHOUT ANY WARRANTY; without even the implied warranty of
#    MERCHANTABILITY or FITNESS FOR A PARTICULAR PURPOSE.  See the GNU
#    Lesser General Public License for more details.
#
#    You should have received a copy of the GNU Lesser General Public
#    License along with this library; if not, write to the Free Software
#    Foundation, Inc., 59 Temple Place, Suite 330, Boston, MA  02111-1307  USA
#
# Urwid web site: http://excess.org/urwid/

from __future__ import division, print_function

"""
Curses-based UI implementation
"""

import curses
import _curses

from urwid import escape

from urwid.display_common import BaseScreen, RealTerminal, AttrSpec, \
    UNPRINTABLE_TRANS_TABLE
<<<<<<< HEAD
from urwid.compat import PYTHON3, text_type, xrange
=======
from urwid.compat import bytes, PYTHON3, text_type, xrange, ord2
>>>>>>> c93aeb23

KEY_RESIZE = 410 # curses.KEY_RESIZE (sometimes not defined)
KEY_MOUSE = 409 # curses.KEY_MOUSE

_curses_colours = {
    'default':        (-1,                    0),
    'black':          (curses.COLOR_BLACK,    0),
    'dark red':       (curses.COLOR_RED,      0),
    'dark green':     (curses.COLOR_GREEN,    0),
    'brown':          (curses.COLOR_YELLOW,   0),
    'dark blue':      (curses.COLOR_BLUE,     0),
    'dark magenta':   (curses.COLOR_MAGENTA,  0),
    'dark cyan':      (curses.COLOR_CYAN,     0),
    'light gray':     (curses.COLOR_WHITE,    0),
    'dark gray':      (curses.COLOR_BLACK,    1),
    'light red':      (curses.COLOR_RED,      1),
    'light green':    (curses.COLOR_GREEN,    1),
    'yellow':         (curses.COLOR_YELLOW,   1),
    'light blue':     (curses.COLOR_BLUE,     1),
    'light magenta':  (curses.COLOR_MAGENTA,  1),
    'light cyan':     (curses.COLOR_CYAN,     1),
    'white':          (curses.COLOR_WHITE,    1),
}


class Screen(BaseScreen, RealTerminal):
    def __init__(self):
        super(Screen,self).__init__()
        self.curses_pairs = [
            (None,None), # Can't be sure what pair 0 will default to
        ]
        self.palette = {}
        self.has_color = False
        self.s = None
        self.cursor_state = None
        self._keyqueue = []
        self.prev_input_resize = 0
        self.set_input_timeouts()
        self.last_bstate = 0
        self._mouse_tracking_enabled = False

        self.register_palette_entry(None, 'default','default')

    def set_mouse_tracking(self, enable=True):
        """
        Enable mouse tracking.

        After calling this function get_input will include mouse
        click events along with keystrokes.
        """
        enable = bool(enable)
        if enable == self._mouse_tracking_enabled:
            return

        if enable:
            curses.mousemask(0
                | curses.BUTTON1_PRESSED | curses.BUTTON1_RELEASED
                | curses.BUTTON2_PRESSED | curses.BUTTON2_RELEASED
                | curses.BUTTON3_PRESSED | curses.BUTTON3_RELEASED
                | curses.BUTTON4_PRESSED | curses.BUTTON4_RELEASED
                | curses.BUTTON1_DOUBLE_CLICKED | curses.BUTTON1_TRIPLE_CLICKED
                | curses.BUTTON2_DOUBLE_CLICKED | curses.BUTTON2_TRIPLE_CLICKED
                | curses.BUTTON3_DOUBLE_CLICKED | curses.BUTTON3_TRIPLE_CLICKED
                | curses.BUTTON4_DOUBLE_CLICKED | curses.BUTTON4_TRIPLE_CLICKED
                | curses.BUTTON_SHIFT | curses.BUTTON_ALT
                | curses.BUTTON_CTRL)
        else:
            raise NotImplementedError()

        self._mouse_tracking_enabled = enable

    def _start(self):
        """
        Initialize the screen and input mode.
        """
        self.s = curses.initscr()
        self.has_color = curses.has_colors()
        if self.has_color:
            curses.start_color()
            if curses.COLORS < 8:
                # not colourful enough
                self.has_color = False
        if self.has_color:
            try:
                curses.use_default_colors()
                self.has_default_colors=True
            except _curses.error:
                self.has_default_colors=False
        self._setup_colour_pairs()
        curses.noecho()
        curses.meta(1)
        curses.halfdelay(10) # use set_input_timeouts to adjust
        self.s.keypad(0)

        if not self._signal_keys_set:
            self._old_signal_keys = self.tty_signal_keys()

        super(Screen, self)._start()

    def _stop(self):
        """
        Restore the screen.
        """
        curses.echo()
        self._curs_set(1)
        try:
            curses.endwin()
        except _curses.error:
            pass # don't block original error with curses error

        if self._old_signal_keys:
            self.tty_signal_keys(*self._old_signal_keys)

        super(Screen, self)._stop()


    def _setup_colour_pairs(self):
        """
        Initialize all 63 color pairs based on the term:
        bg * 8 + 7 - fg
        So to get a color, we just need to use that term and get the right color
        pair number.
        """
        if not self.has_color:
            return

        for fg in xrange(8):
            for bg in xrange(8):
                # leave out white on black
                if fg == curses.COLOR_WHITE and \
                   bg == curses.COLOR_BLACK:
                    continue

                curses.init_pair(bg * 8 + 7 - fg, fg, bg)

    def _curs_set(self,x):
        if self.cursor_state== "fixed" or x == self.cursor_state:
            return
        try:
            curses.curs_set(x)
            self.cursor_state = x
        except _curses.error:
            self.cursor_state = "fixed"


    def _clear(self):
        self.s.clear()
        self.s.refresh()


    def _getch(self, wait_tenths):
        if wait_tenths==0:
            return self._getch_nodelay()
        if wait_tenths is None:
            curses.cbreak()
        else:
            curses.halfdelay(wait_tenths)
        self.s.nodelay(0)
        return self.s.getch()

    def _getch_nodelay(self):
        self.s.nodelay(1)
        while 1:
            # this call fails sometimes, but seems to work when I try again
            try:
                curses.cbreak()
                break
            except _curses.error:
                pass

        return self.s.getch()

    def set_input_timeouts(self, max_wait=None, complete_wait=0.1,
        resize_wait=0.1):
        """
        Set the get_input timeout values.  All values have a granularity
        of 0.1s, ie. any value between 0.15 and 0.05 will be treated as
        0.1 and any value less than 0.05 will be treated as 0.  The
        maximum timeout value for this module is 25.5 seconds.

        max_wait -- amount of time in seconds to wait for input when
            there is no input pending, wait forever if None
        complete_wait -- amount of time in seconds to wait when
            get_input detects an incomplete escape sequence at the
            end of the available input
        resize_wait -- amount of time in seconds to wait for more input
            after receiving two screen resize requests in a row to
            stop urwid from consuming 100% cpu during a gradual
            window resize operation
        """

        def convert_to_tenths( s ):
            if s is None:
                return None
            return int( (s+0.05)*10 )

        self.max_tenths = convert_to_tenths(max_wait)
        self.complete_tenths = convert_to_tenths(complete_wait)
        self.resize_tenths = convert_to_tenths(resize_wait)

    def get_input(self, raw_keys=False):
        """Return pending input as a list.

        raw_keys -- return raw keycodes as well as translated versions

        This function will immediately return all the input since the
        last time it was called.  If there is no input pending it will
        wait before returning an empty list.  The wait time may be
        configured with the set_input_timeouts function.

        If raw_keys is False (default) this function will return a list
        of keys pressed.  If raw_keys is True this function will return
        a ( keys pressed, raw keycodes ) tuple instead.

        Examples of keys returned:

        * ASCII printable characters:  " ", "a", "0", "A", "-", "/"
        * ASCII control characters:  "tab", "enter"
        * Escape sequences:  "up", "page up", "home", "insert", "f1"
        * Key combinations:  "shift f1", "meta a", "ctrl b"
        * Window events:  "window resize"

        When a narrow encoding is not enabled:

        * "Extended ASCII" characters:  "\\xa1", "\\xb2", "\\xfe"

        When a wide encoding is enabled:

        * Double-byte characters:  "\\xa1\\xea", "\\xb2\\xd4"

        When utf8 encoding is enabled:

        * Unicode characters: u"\\u00a5", u'\\u253c"

        Examples of mouse events returned:

        * Mouse button press: ('mouse press', 1, 15, 13),
                            ('meta mouse press', 2, 17, 23)
        * Mouse button release: ('mouse release', 0, 18, 13),
                              ('ctrl mouse release', 0, 17, 23)
        """
        assert self._started

        keys, raw = self._get_input( self.max_tenths )

        # Avoid pegging CPU at 100% when slowly resizing, and work
        # around a bug with some braindead curses implementations that
        # return "no key" between "window resize" commands
        if keys==['window resize'] and self.prev_input_resize:
            while True:
                keys, raw2 = self._get_input(self.resize_tenths)
                raw += raw2
                if not keys:
                    keys, raw2 = self._get_input(
                        self.resize_tenths)
                    raw += raw2
                if keys!=['window resize']:
                    break
            if keys[-1:]!=['window resize']:
                keys.append('window resize')


        if keys==['window resize']:
            self.prev_input_resize = 2
        elif self.prev_input_resize == 2 and not keys:
            self.prev_input_resize = 1
        else:
            self.prev_input_resize = 0

        if raw_keys:
            return keys, raw
        return keys


    def _get_input(self, wait_tenths):
        # this works around a strange curses bug with window resizing
        # not being reported correctly with repeated calls to this
        # function without a doupdate call in between
        curses.doupdate()

        key = self._getch(wait_tenths)
        resize = False
        raw = []
        keys = []

        while key >= 0:
            raw.append(key)
            if key==KEY_RESIZE:
                resize = True
            elif key==KEY_MOUSE:
                keys += self._encode_mouse_event()
            else:
                keys.append(key)
            key = self._getch_nodelay()

        processed = []

        try:
            while keys:
                run, keys = escape.process_keyqueue(keys, True)
                processed += run
        except escape.MoreInputRequired:
            key = self._getch(self.complete_tenths)
            while key >= 0:
                raw.append(key)
                if key==KEY_RESIZE:
                    resize = True
                elif key==KEY_MOUSE:
                    keys += self._encode_mouse_event()
                else:
                    keys.append(key)
                key = self._getch_nodelay()
            while keys:
                run, keys = escape.process_keyqueue(keys, False)
                processed += run

        if resize:
            processed.append('window resize')

        return processed, raw


    def _encode_mouse_event(self):
        # convert to escape sequence
        last = next = self.last_bstate
        (id,x,y,z,bstate) = curses.getmouse()

        mod = 0
        if bstate & curses.BUTTON_SHIFT:    mod |= 4
        if bstate & curses.BUTTON_ALT:        mod |= 8
        if bstate & curses.BUTTON_CTRL:        mod |= 16

        l = []
        def append_button( b ):
            b |= mod
            l.extend([ 27, ord2('['), ord2('M'), b+32, x+33, y+33 ])

        if bstate & curses.BUTTON1_PRESSED and last & 1 == 0:
            append_button( 0 )
            next |= 1
        if bstate & curses.BUTTON2_PRESSED and last & 2 == 0:
            append_button( 1 )
            next |= 2
        if bstate & curses.BUTTON3_PRESSED and last & 4 == 0:
            append_button( 2 )
            next |= 4
        if bstate & curses.BUTTON4_PRESSED and last & 8 == 0:
            append_button( 64 )
            next |= 8
        if bstate & curses.BUTTON1_RELEASED and last & 1:
            append_button( 0 + escape.MOUSE_RELEASE_FLAG )
            next &= ~ 1
        if bstate & curses.BUTTON2_RELEASED and last & 2:
            append_button( 1 + escape.MOUSE_RELEASE_FLAG )
            next &= ~ 2
        if bstate & curses.BUTTON3_RELEASED and last & 4:
            append_button( 2 + escape.MOUSE_RELEASE_FLAG )
            next &= ~ 4
        if bstate & curses.BUTTON4_RELEASED and last & 8:
            append_button( 64 + escape.MOUSE_RELEASE_FLAG )
            next &= ~ 8

        if bstate & curses.BUTTON1_DOUBLE_CLICKED:
            append_button( 0 + escape.MOUSE_MULTIPLE_CLICK_FLAG )
        if bstate & curses.BUTTON2_DOUBLE_CLICKED:
            append_button( 1 + escape.MOUSE_MULTIPLE_CLICK_FLAG )
        if bstate & curses.BUTTON3_DOUBLE_CLICKED:
            append_button( 2 + escape.MOUSE_MULTIPLE_CLICK_FLAG )
        if bstate & curses.BUTTON4_DOUBLE_CLICKED:
            append_button( 64 + escape.MOUSE_MULTIPLE_CLICK_FLAG )

        if bstate & curses.BUTTON1_TRIPLE_CLICKED:
            append_button( 0 + escape.MOUSE_MULTIPLE_CLICK_FLAG*2 )
        if bstate & curses.BUTTON2_TRIPLE_CLICKED:
            append_button( 1 + escape.MOUSE_MULTIPLE_CLICK_FLAG*2 )
        if bstate & curses.BUTTON3_TRIPLE_CLICKED:
            append_button( 2 + escape.MOUSE_MULTIPLE_CLICK_FLAG*2 )
        if bstate & curses.BUTTON4_TRIPLE_CLICKED:
            append_button( 64 + escape.MOUSE_MULTIPLE_CLICK_FLAG*2 )

        self.last_bstate = next
        return l


    def _dbg_instr(self): # messy input string (intended for debugging)
        curses.echo()
        self.s.nodelay(0)
        curses.halfdelay(100)
        str = self.s.getstr()
        curses.noecho()
        return str

    def _dbg_out(self,str): # messy output function (intended for debugging)
        self.s.clrtoeol()
        self.s.addstr(str)
        self.s.refresh()
        self._curs_set(1)

    def _dbg_query(self,question): # messy query (intended for debugging)
        self._dbg_out(question)
        return self._dbg_instr()

    def _dbg_refresh(self):
        self.s.refresh()



    def get_cols_rows(self):
        """Return the terminal dimensions (num columns, num rows)."""
        rows,cols = self.s.getmaxyx()
        return cols,rows


    def _setattr(self, a):
        if a is None:
            self.s.attrset(0)
            return
        elif not isinstance(a, AttrSpec):
            p = self._palette.get(a, (AttrSpec('default', 'default'),))
            a = p[0]

        if self.has_color:
            if a.foreground_basic:
                if a.foreground_number >= 8:
                    fg = a.foreground_number - 8
                else:
                    fg = a.foreground_number
            else:
                fg = 7

            if a.background_basic:
                bg = a.background_number
            else:
                bg = 0

            attr = curses.color_pair(bg * 8 + 7 - fg)
        else:
            attr = 0

        if a.bold:
            attr |= curses.A_BOLD
        if a.standout:
            attr |= curses.A_STANDOUT
        if a.underline:
            attr |= curses.A_UNDERLINE
        if a.blink:
            attr |= curses.A_BLINK

        self.s.attrset(attr)

    def draw_screen(self, size, r ):
        """Paint screen with rendered canvas."""
        assert self._started

        cols, rows = size

        assert r.rows() == rows, "canvas size and passed size don't match"

        y = -1
        for row in r.content():
            y += 1
            try:
                self.s.move( y, 0 )
            except _curses.error:
                # terminal shrunk?
                # move failed so stop rendering.
                return

            first = True
            lasta = None
            nr = 0
            for a, cs, seg in row:
                if cs != 'U':
                    seg = seg.translate(UNPRINTABLE_TRANS_TABLE)
                    assert isinstance(seg, bytes)

                if first or lasta != a:
                    self._setattr(a)
                    lasta = a
                try:
                    if cs in ("0", "U"):
                        for i in range(len(seg)):
                            self.s.addch( 0x400000 + ord2(seg[i]) )
                    else:
                        assert cs is None
                        if PYTHON3:
                            assert isinstance(seg, bytes)
                            self.s.addstr(seg.decode('utf-8'))
                        else:
                            self.s.addstr(seg)
                except _curses.error:
                    # it's ok to get out of the
                    # screen on the lower right
                    if (y == rows-1 and nr == len(row)-1):
                        pass
                    else:
                        # perhaps screen size changed
                        # quietly abort.
                        return
                nr += 1
        if r.cursor is not None:
            x,y = r.cursor
            self._curs_set(1)
            try:
                self.s.move(y,x)
            except _curses.error:
                pass
        else:
            self._curs_set(0)
            self.s.move(0,0)

        self.s.refresh()
        self.keep_cache_alive_link = r


    def clear(self):
        """
        Force the screen to be completely repainted on the next
        call to draw_screen().
        """
        self.s.clear()




class _test:
    def __init__(self):
        self.ui = Screen()
        self.l = list(_curses_colours.keys())
        self.l.sort()
        for c in self.l:
            self.ui.register_palette( [
                (c+" on black", c, 'black', 'underline'),
                (c+" on dark blue",c, 'dark blue', 'bold'),
                (c+" on light gray",c,'light gray', 'standout'),
                ])
        self.ui.run_wrapper(self.run)

    def run(self):
        class FakeRender: pass
        r = FakeRender()
        text = ["  has_color = "+repr(self.ui.has_color),""]
        attr = [[],[]]
        r.coords = {}
        r.cursor = None

        for c in self.l:
            t = ""
            a = []
            for p in c+" on black",c+" on dark blue",c+" on light gray":

                a.append((p,27))
                t=t+ (p+27*" ")[:27]
            text.append( t )
            attr.append( a )

        text += ["","return values from get_input(): (q exits)", ""]
        attr += [[],[],[]]
        cols,rows = self.ui.get_cols_rows()
        keys = None
        while keys!=['q']:
            r.text=([t.ljust(cols) for t in text]+[""]*rows)[:rows]
            r.attr=(attr+[[]]*rows) [:rows]
            self.ui.draw_screen((cols,rows),r)
            keys, raw = self.ui.get_input( raw_keys = True )
            if 'window resize' in keys:
                cols, rows = self.ui.get_cols_rows()
            if not keys:
                continue
            t = ""
            a = []
            for k in keys:
                if type(k) == text_type: k = k.encode("utf-8")
                t += "'"+k + "' "
                a += [(None,1), ('yellow on dark blue',len(k)),
                    (None,2)]

            text.append(t + ": "+ repr(raw))
            attr.append(a)
            text = text[-rows:]
            attr = attr[-rows:]




if '__main__'==__name__:
    _test()<|MERGE_RESOLUTION|>--- conflicted
+++ resolved
@@ -32,11 +32,7 @@
 
 from urwid.display_common import BaseScreen, RealTerminal, AttrSpec, \
     UNPRINTABLE_TRANS_TABLE
-<<<<<<< HEAD
-from urwid.compat import PYTHON3, text_type, xrange
-=======
-from urwid.compat import bytes, PYTHON3, text_type, xrange, ord2
->>>>>>> c93aeb23
+from urwid.compat import PYTHON3, text_type, xrange, ord2
 
 KEY_RESIZE = 410 # curses.KEY_RESIZE (sometimes not defined)
 KEY_MOUSE = 409 # curses.KEY_MOUSE
