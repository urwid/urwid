group: deprecated-2017Q4
language: python
matrix:
  include:
  - python: 2.7
    env: TOXENV=py27
  - python: 3.4
    env: TOXENV=py34
  - python: 3.5
    env: TOXENV=py35
  - python: 3.6
    env: TOXENV=py36
  - python: 3.7
<<<<<<< HEAD
=======
    dist: xenial # needed for python 3.7 as of 2019-04-05
>>>>>>> df0f08e3
    env: TOXENV=py37
  - python: pypy
    env: TOXENV=pypy
before_install:
  - "sudo rm -rf /var/lib/apt/lists/*"
  - "sudo apt-get clean"
  - "sudo apt-get update"
  - "sudo apt-get install python-gi python3-gi"
install:
  - "pip install tox coverage coveralls"
script:
  - "tox"
  - "coverage report"
after_success:
  - "coveralls"
<|MERGE_RESOLUTION|>--- conflicted
+++ resolved
@@ -11,10 +11,7 @@
   - python: 3.6
     env: TOXENV=py36
   - python: 3.7
-<<<<<<< HEAD
-=======
     dist: xenial # needed for python 3.7 as of 2019-04-05
->>>>>>> df0f08e3
     env: TOXENV=py37
   - python: pypy
     env: TOXENV=pypy
