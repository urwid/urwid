#!/usr/bin/python
#
# Urwid setup.py exports the useful bits
#    Copyright (C) 2004-2012  Ian Ward
#
#    This library is free software; you can redistribute it and/or
#    modify it under the terms of the GNU Lesser General Public
#    License as published by the Free Software Foundation; either
#    version 2.1 of the License, or (at your option) any later version.
#
#    This library is distributed in the hope that it will be useful,
#    but WITHOUT ANY WARRANTY; without even the implied warranty of
#    MERCHANTABILITY or FITNESS FOR A PARTICULAR PURPOSE.  See the GNU
#    Lesser General Public License for more details.
#
#    You should have received a copy of the GNU Lesser General Public
#    License along with this library; if not, write to the Free Software
#    Foundation, Inc., 59 Temple Place, Suite 330, Boston, MA  02111-1307  USA
#
# Urwid web site: http://excess.org/urwid/

try:
    PYTHON3 = not str is bytes
except NameError:
    PYTHON3 = False

try:
    from setuptools import setup, Extension # distribute required for Python 3
    have_setuptools = True
except ImportError:
    if PYTHON3:
        raise
    from distutils.core import setup, Extension
    have_setuptools = False

import os

exec(open(os.path.join("urwid","version.py")).read())
release = __version__

setup_d = {
    'name':"urwid",
    'version':release,
    'author':"Ian Ward",
    'author_email':"ian@excess.org",
    'ext_modules':[Extension('urwid.str_util', sources=['source/str_util.c'])],
<<<<<<< HEAD
    'packages':['urwid', 'urwid.tests'],
    'url':"http://excess.org/urwid/",
    'download_url':"http://excess.org/urwid/urwid-%s.tar.gz"%release,
=======
    'packages':['urwid'],
    'url':"http://urwid.org/",
>>>>>>> 019203b6
    'license':"LGPL",
    'keywords':"curses ui widget scroll listbox user interface text layout console ncurses",
    'platforms':"unix-like",
    'description': "A full-featured console (xterm et al.) user interface library",
    'long_description':"""
Urwid is a console user interface library.  It includes many features
useful for text console application developers including:

- Applcations resize quickly and smoothly
- Automatic, programmable text alignment and wrapping
- Simple markup for setting text attributes within blocks of text
- Powerful list box with programmable content for scrolling all widget types
- Your choice of event loops: Twisted, Glib or built-in select-based loop
- Pre-built widgets include edit boxes, buttons, check boxes and radio buttons
- Display modules include raw, curses, and experimental LCD and web displays
- Support for UTF-8, simple 8-bit and CJK encodings
- 256 and 88 color mode support
- Compatible with Python 2.4, 2.5, 2.6, 2.7, 3.2 and 3.3

Home Page:
  http://urwid.org/
"""[1:],
    'classifiers':[
        "Development Status :: 5 - Production/Stable",
        "Environment :: Console",
        "Environment :: Console :: Curses",
        "Intended Audience :: Developers",
        "License :: OSI Approved :: GNU Library or Lesser General Public License (LGPL)",
        "Operating System :: POSIX",
        "Operating System :: Unix",
        "Operating System :: MacOS :: MacOS X",
        "Topic :: Software Development :: Libraries :: Python Modules",
        "Topic :: Software Development :: Widget Sets",
        "Programming Language :: Python :: 2",
        "Programming Language :: Python :: 2.4",
        "Programming Language :: Python :: 2.5",
        "Programming Language :: Python :: 2.6",
        "Programming Language :: Python :: 2.7",
        "Programming Language :: Python :: 3",
        "Programming Language :: Python :: 3.2",
        "Programming Language :: Python :: 3.3",
        ],
     }

if have_setuptools:
    setup_d['zip_safe'] = False
    setup_d['test_suite'] = 'urwid.tests'

if PYTHON3:
    setup_d['use_2to3'] = True

if __name__ == "__main__":
    try:
        setup(**setup_d)
    except (IOError, SystemExit) as e:
        import sys
        if "test" in sys.argv:
            raise
        import traceback
        traceback.print_exc()
        print("Couldn't build the extension module, trying without it...")
        del setup_d["ext_modules"]
        setup(**setup_d)<|MERGE_RESOLUTION|>--- conflicted
+++ resolved
@@ -44,14 +44,8 @@
     'author':"Ian Ward",
     'author_email':"ian@excess.org",
     'ext_modules':[Extension('urwid.str_util', sources=['source/str_util.c'])],
-<<<<<<< HEAD
     'packages':['urwid', 'urwid.tests'],
-    'url':"http://excess.org/urwid/",
-    'download_url':"http://excess.org/urwid/urwid-%s.tar.gz"%release,
-=======
-    'packages':['urwid'],
     'url':"http://urwid.org/",
->>>>>>> 019203b6
     'license':"LGPL",
     'keywords':"curses ui widget scroll listbox user interface text layout console ncurses",
     'platforms':"unix-like",
